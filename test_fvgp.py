--- conflicted
+++ resolved
@@ -22,25 +22,19 @@
     return 3.0*points + 0.3*np.sin(10.0*points)
     #return 0.3*np.sin((points)*10.0*points)
 
-<<<<<<< HEAD
 points = np.sort(np.random.uniform(low = 0.0, high = 2.0, size = (50,1)), axis = 0)
 values = func(points)
 
 #my_gp = FVGP(1,1,1,points,values,gp_kernel_function = stationary_kernel, compute_device = "multi-gpu")
 my_gp = FVGP(1,1,1,points,values,gp_kernel_function = stationary_kernel, compute_device = "cpu")
 
-my_gp.train([[0.00001,1000.1],[0.0001,1.0],[.99,1.0]],
-        optimization_method = 'global',
-        likelihood_pop_size = 10,
-        likelihood_optimization_tolerance = 0.01,
-=======
-points = np.empty((20,1))
 points[:,0] = np.linspace(0,2,20) + np.random.uniform(low = -0.05, high = 0.05, size = points[:,0].shape)
 ####change here for multi-task case
-values = np.empty((20,3))
-values[:,0] = func(points)[0]
-values[:,1] = func(points)[0]*2.44
-values[:,2] = func(points)[0]*3.55
+values = func(x_input)
+#values = np.empty((20,3))
+#values[:,0] = func(points)[0]
+#values[:,1] = func(points)[0]*2.44
+#values[:,2] = func(points)[0]*3.55
 #########################################
 #my_gp = FVGP(1,1,1,points,values,gp_kernel_function = stationary_kernel, compute_device = "cpu")
 my_gp = FVGP(1,1,3,points,values,gp_kernel_function = mt_kernel, compute_device = "cpu")
@@ -50,7 +44,6 @@
         optimization_method = 'global',
         likelihood_pop_size = 20,
         likelihood_optimization_tolerance = 0.0001,
->>>>>>> a431ca94
         likelihood_optimization_max_iter = 20)
 
 x_input = np.empty((5,1))
