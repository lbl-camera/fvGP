import matplotlib.pyplot as plt
import numpy as np
from fvgp import FVGP
import sys


def stationary_kernel(x1,x2,hps, obj = None):
    d = abs(np.subtract.outer(x1[:,0],x2[:,0])/hps[1])**2
    d = np.sqrt(d)
    s = abs(np.add.outer(x1[:,0],x2[:,0]))
    return hps[0] * (1.0+(np.sqrt(3.0)*d)) * np.exp(-np.sqrt(3.0)*d)

def non_stationary_kernel(x1,x2,hps, obj = None):
    d = abs(np.subtract.outer(x1[:,0],x2[:,0])/hps[1])**2
    d = np.sqrt(d)
    s = abs(np.add.outer(x1[:,0],x2[:,0]))
<<<<<<< HEAD
    return hps[0] * np.outer(x1[:,0],x2[:,0]) * (1.0+(np.sqrt(3.0)*d)) * np.exp(-np.sqrt(3.0)*d)


def func(points):
    return 3.0*points + 0.3*np.sin(10.0*points)
    #return 0.3*np.sin((points)*10.0*points)

points = np.sort(np.random.uniform(low = 0.0, high = 2.0, size = (50,1)), axis = 0)
#np.save("points",points)
#points = np.load("points.npy")
values = func(points)      #example to test non-stationary kernels

=======
    #return hps[0] *(s/2.0)* np.exp(-d)
    return hps[0] * np.outer(x1[:,0],x2[:,0]) * np.exp(-d)

points = np.sort(np.random.uniform(low = 0.0, high = 2.0, size = (100,1)), axis = 0)
values = 3.0*points + 0.3*np.sin(10.0*points)
#values = 0.3*np.sin((points)*10.0*points)    #example to test non-stationary kernels
plt.plot(points,values)
plt.savefig('plot_1.png')
>>>>>>> 08bf2b5b
my_gp = FVGP(1,1,1,points,values,gp_kernel_function = stationary_kernel, compute_device = "cpu")
#my_gp = FVGP(1,1,1,points,values,gp_kernel_function = non_stationary_kernel, compute_device = "cpu")

my_gp.train([[0.00001,1000.1],[0.0001,1.0]],[[.99,1.0]],
        optimization_method = 'hgdl',
        likelihood_pop_size = 10,
        likelihood_optimization_tolerance = 0.01,
        likelihood_optimization_max_iter = 20)

mean = np.mean(values)
x_input = np.empty((1000,1))
x_input[:,0] = np.linspace(0,2.0,1000)
y = func(x_input)
hps = my_gp.hyper_parameters
pred2 = my_gp.compute_posterior_fvGP_pdf(x_input , mode='cartesian product', 
        compute_entropies=False, compute_prior_covariances=False,
        compute_posterior_covariances=True, compute_means=True)

plt.figure(figsize = (10,4))
m = np.ndarray.flatten(pred2["posterior means"])
s = np.ndarray.flatten(pred2["posterior covariances"])
plt.plot(x_input,m, label = "posterior mean",linewidth = 3.0)
plt.plot(x_input,y, label = "ground truth",linewidth = 3.0)
plt.fill_between(x_input[:,0],m-3.0*np.sqrt(s),m+3.0*np.sqrt(s), alpha = 0.5, label = "95% confidence interval")
plt.scatter(points,values, label = "data",linewidth = 3.0)
plt.plot(x_input[:,0], np.abs(m-y[:,0]), label = "error",linewidth = 3.0)
plt.legend()
plt.savefig('plot.png')
plt.show()<|MERGE_RESOLUTION|>--- conflicted
+++ resolved
@@ -2,6 +2,13 @@
 import numpy as np
 from fvgp import FVGP
 import sys
+
+
+
+################
+###change from stat to non-stat kenrnel and create plots
+################
+
 
 
 def stationary_kernel(x1,x2,hps, obj = None):
@@ -14,7 +21,6 @@
     d = abs(np.subtract.outer(x1[:,0],x2[:,0])/hps[1])**2
     d = np.sqrt(d)
     s = abs(np.add.outer(x1[:,0],x2[:,0]))
-<<<<<<< HEAD
     return hps[0] * np.outer(x1[:,0],x2[:,0]) * (1.0+(np.sqrt(3.0)*d)) * np.exp(-np.sqrt(3.0)*d)
 
 
@@ -22,21 +28,11 @@
     return 3.0*points + 0.3*np.sin(10.0*points)
     #return 0.3*np.sin((points)*10.0*points)
 
-points = np.sort(np.random.uniform(low = 0.0, high = 2.0, size = (50,1)), axis = 0)
+#points = np.sort(np.random.uniform(low = 0.0, high = 2.0, size = (50,1)), axis = 0)
 #np.save("points",points)
-#points = np.load("points.npy")
+points = np.load("points.npy")
 values = func(points)      #example to test non-stationary kernels
 
-=======
-    #return hps[0] *(s/2.0)* np.exp(-d)
-    return hps[0] * np.outer(x1[:,0],x2[:,0]) * np.exp(-d)
-
-points = np.sort(np.random.uniform(low = 0.0, high = 2.0, size = (100,1)), axis = 0)
-values = 3.0*points + 0.3*np.sin(10.0*points)
-#values = 0.3*np.sin((points)*10.0*points)    #example to test non-stationary kernels
-plt.plot(points,values)
-plt.savefig('plot_1.png')
->>>>>>> 08bf2b5b
 my_gp = FVGP(1,1,1,points,values,gp_kernel_function = stationary_kernel, compute_device = "cpu")
 #my_gp = FVGP(1,1,1,points,values,gp_kernel_function = non_stationary_kernel, compute_device = "cpu")
 
