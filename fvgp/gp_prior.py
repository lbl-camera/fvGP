--- conflicted
+++ resolved
@@ -1,12 +1,7 @@
 from typing import List
 
 import numpy as np
-<<<<<<< HEAD
-from .gp_kernels import *
-=======
 from .kernels import *
-import dask.distributed as distributed
->>>>>>> 399c6b0f
 import warnings
 import itertools
 import scipy.sparse as sparse
