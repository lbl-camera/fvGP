import numpy as np
import matplotlib.pyplot as plt
from loguru import logger


def out_of_bounds(x,bounds):
    for i in range(len(x)):
        if x[i] < bounds[i,0] or x[i] > bounds[i,1]:
            return True
    return False


def project_onto_bounds(x,bounds):
    for i in range(len(x)):
        if x[i] < bounds[i,0]: x[i] = bounds[i,0]
        if x[i] > bounds[i,1]: x[i] = bounds[i,1]
    return x


def mcmc(func,bounds, x0 = None, distr = None, max_iter = 100, ):
    ######IMPORTANT: This is for minimization!!!!
    x = []
    f = []
    if x0 is None: x.append(np.random.uniform(low = bounds[:,0],high = bounds[:,1],size = len(bounds)))
    else: x.append(x0)
    bc = False
    if distr is None: l = np.diag((np.abs(np.subtract(bounds[:,0],bounds[:,1])))/20.0)**2
    counter = 0
    new_func = 1e16
    run = True
    while run:
        x_new = np.random.multivariate_normal(x[-1], l)
        x_new = project_onto_bounds(x_new,bounds)
        ##check for constraints?
        old_func = new_func
        new_func = func(x_new) ####call function
        max_f = max(abs(new_func),abs(old_func))
        min_f = min(abs(new_func),abs(old_func))
        acceptance_prob = 1./(1. + np.exp(- 50.0 * (old_func-new_func)/min_f))
        #print("old f: ",old_func, " new f: ",new_func, "acceptance probability: ",acceptance_prob)
        u = np.random.rand()
<<<<<<< HEAD
        if u <= acceptance_prob: x.append(x_new);f.append(new_func)
        else: x.append(x[counter]);f.append(old_func)
        print("mcmc f(x): ",f[-1], " at ", x[-1][0:3])
=======
        if u <= acceptance_prob: x.append(x_new);f.append(func(x_new))
        else: x.append(x[counter]);f.append(func(x[counter]))
        logger.debug("mcmc f(x):{}",f[-1])
>>>>>>> e321e745
        counter += 1
        if counter >= max_iter: run = False
    arg_min = np.argmin(f)
<<<<<<< HEAD
    print("mcmc final f(x): ",f[arg_min]," at ",x[arg_min])
    return {"f(x)": f[arg_min],"x":x[arg_min],"distribution": f}
=======
    logger.debug(f"mcmc res: {f[arg_min]} at {x[arg_min]}")
    return {"f(x)": f[arg_min],"x":x[arg_min],"success":success,"distribution": f}
>>>>>>> e321e745
<|MERGE_RESOLUTION|>--- conflicted
+++ resolved
@@ -39,22 +39,11 @@
         acceptance_prob = 1./(1. + np.exp(- 50.0 * (old_func-new_func)/min_f))
         #print("old f: ",old_func, " new f: ",new_func, "acceptance probability: ",acceptance_prob)
         u = np.random.rand()
-<<<<<<< HEAD
         if u <= acceptance_prob: x.append(x_new);f.append(new_func)
         else: x.append(x[counter]);f.append(old_func)
-        print("mcmc f(x): ",f[-1], " at ", x[-1][0:3])
-=======
-        if u <= acceptance_prob: x.append(x_new);f.append(func(x_new))
-        else: x.append(x[counter]);f.append(func(x[counter]))
         logger.debug("mcmc f(x):{}",f[-1])
->>>>>>> e321e745
         counter += 1
         if counter >= max_iter: run = False
     arg_min = np.argmin(f)
-<<<<<<< HEAD
-    print("mcmc final f(x): ",f[arg_min]," at ",x[arg_min])
-    return {"f(x)": f[arg_min],"x":x[arg_min],"distribution": f}
-=======
-    logger.debug(f"mcmc res: {f[arg_min]} at {x[arg_min]}")
-    return {"f(x)": f[arg_min],"x":x[arg_min],"success":success,"distribution": f}
->>>>>>> e321e745
+    logger.debug(f"mcmc res: {f[arg_min]} at {x[arg_min]}") 
+    return {"f(x)": f[arg_min],"x":x[arg_min],"distribution": f}